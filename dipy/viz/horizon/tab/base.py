--- conflicted
+++ resolved
@@ -178,15 +178,9 @@
         self._active_tab_id = tab_ui.active_tab_idx
 
         current_tab = self._tabs[self._active_tab_id]
-<<<<<<< HEAD
         if current_tab.__class__.__name__ in ['SlicesTab', 'SurfaceTab']:
             self.tab_changed(current_tab.actors)
         if current_tab.__class__.__name__ == 'SlicesTab':
-=======
-
-        if current_tab.__class__.__name__ == 'SlicesTab':
-            self._on_tab_changed(current_tab.actors)
->>>>>>> e0cd7db0
             current_tab.on_tab_selected()
 
     def reposition(self, win_size):
