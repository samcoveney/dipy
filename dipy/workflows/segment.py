--- conflicted
+++ resolved
@@ -140,15 +140,12 @@
             Indices of recognized bundle in the original tractogram
             (default 'labels.npy')
 
-<<<<<<< HEAD
-=======
         References
         ----------
         .. [Garyfallidis17] Garyfallidis et al. Recognition of white matter
          bundles using local and global streamline-based registration and
          clustering, Neuroimage, 2017.
 
->>>>>>> 08d2375f
         """
 
         slr = not no_slr
@@ -181,11 +178,7 @@
         if slr_transform == 'scaling':
             bounds = bounds[:9]
 
-<<<<<<< HEAD
-        print('### RecoBundles ###')
-=======
         logging.info('### RecoBundles ###')
->>>>>>> 08d2375f
 
         io_it = self.get_io_iterator()
 
@@ -220,11 +213,6 @@
                     slr_method='L-BFGS-B')
 
             save_trk(out_rec, recognized_bundle, np.eye(4))
-<<<<<<< HEAD
-
-            print('saving output files')
-=======
->>>>>>> 08d2375f
 
             logging.info('Saving output files ...')
             np.save(out_labels, np.array(labels))
@@ -237,15 +225,10 @@
     def get_short_name(cls):
         return 'labbundles'
 
-<<<<<<< HEAD
-    def run(self, streamline_files, labels, out_transf='transformed.trk'):
-        """ Apply Labels to Tractogram
-=======
     def run(self, streamline_files, labels_files,
             out_dir='',
             out_bundle='recognized_orig.trk'):
         """ Recognize bundles
->>>>>>> 08d2375f
 
         Parameters
         ----------
@@ -272,8 +255,5 @@
 
             streamlines, header = load_trk(sf)
             location = np.load(lb)
-<<<<<<< HEAD
-            save_trk(out_rfile, streamlines[location], np.eye(4))
-=======
-            save_trk(out_bundle, streamlines[location], np.eye(4))
->>>>>>> 08d2375f
+
+            save_trk(out_bundle, streamlines[location], np.eye(4))