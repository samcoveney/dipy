from __future__ import division, print_function, absolute_import

import logging
import numpy as np
import os.path
from ast import literal_eval
from warnings import warn

import nibabel as nib

from dipy.core.gradients import gradient_table
from dipy.data import get_sphere
from dipy.io.gradients import read_bvals_bvecs
from dipy.io.peaks import save_peaks, peaks_to_niftis
from dipy.reconst.csdeconv import (ConstrainedSphericalDeconvModel,
                                   auto_response)
from dipy.reconst.dti import (TensorModel, color_fa, fractional_anisotropy,
                              geodesic_anisotropy, mean_diffusivity,
                              axial_diffusivity, radial_diffusivity,
                              lower_triangular, mode as get_mode)
from dipy.reconst.peaks import peaks_from_model
from dipy.reconst.shm import CsaOdfModel
from dipy.workflows.workflow import Workflow
from dipy.reconst.dki import DiffusionKurtosisModel, split_dki_param

from dipy.reconst import mapmri


class ReconstMAPMRIFlow(Workflow):
    @classmethod
    def get_short_name(cls):
        return 'mapmri'

<<<<<<< HEAD
    def run(self, data_file, data_bvals, data_bvecs, small_delta, big_delta,
            b0_threshold=50.0, laplacian=True, positivity=True,
=======
    def run(self, data_files, bvals_files, bvecs_files, small_delta, big_delta,
            b0_threshold=0.0, laplacian=True, positivity=True,
>>>>>>> nipy-dipy-master
            bval_threshold=2000, save_metrics=[],
            laplacian_weighting=0.05, radial_order=6, out_dir='',
            out_rtop='rtop.nii.gz', out_lapnorm='lapnorm.nii.gz',
            out_msd='msd.nii.gz', out_qiv='qiv.nii.gz',
            out_rtap='rtap.nii.gz',
            out_rtpp='rtpp.nii.gz', out_ng='ng.nii.gz',
            out_perng='perng.nii.gz',
            out_parng='parng.nii.gz'):
        """ Workflow for fitting the MAPMRI model (with optional Laplacian
        regularization). Generates rtop, lapnorm, msd, qiv, rtap, rtpp,
        non-gaussian (ng), parallel ng, perpendicular ng saved in a nifti
        format in input files provided by `data_files` and saves the nifti
        files to an output directory specified by `out_dir`.

        In order for the MAPMRI workflow to work in the way
        intended either the laplacian or positivity or both must
        be set to True.

        Parameters
        ----------
        data_files : string
            Path to the input volume.
        bvals_files : string
            Path to the bval files.
        bvecs_files : string
            Path to the bvec files.
        small_delta : float
            Small delta value used in generation of gradient table of provided
            bval and bvec.
        big_delta : float
            Big delta value used in generation of gradient table of provided
            bval and bvec.
        b0_threshold : float, optional
            Threshold used to find b=0 directions (default 0.0)
        laplacian : bool, optional
            Regularize using the Laplacian of the MAP-MRI basis (default True)
        positivity : bool, optional
            Constrain the propagator to be positive. (default True)
        bval_threshold : float, optional
            Sets the b-value threshold to be used in the scale factor
            estimation. In order for the estimated non-Gaussianity to have
            meaning this value should set to a lower value (b<2000 s/mm^2)
            such that the scale factors are estimated on signal points that
            reasonably represent the spins at Gaussian diffusion.
            (default: 2000)
        save_metrics : variable string, optional
            List of metrics to save.
            Possible values: rtop, laplacian_signal, msd, qiv, rtap, rtpp,
            ng, perng, parng
            (default: [] (all))
        laplacian_weighting : float, optional
            Weighting value used in fitting the MAPMRI model in the laplacian
            and both model types. (default: 0.05)
        radial_order : unsigned int, optional
            Even value used to set the order of the basis
            (default: 6)
        out_dir : string, optional
            Output directory (default: input file directory)
        out_rtop : string, optional
            Name of the rtop to be saved
        out_lapnorm : string, optional
            Name of the norm of laplacian signal to be saved
        out_msd : string, optional
            Name of the msd to be saved
        out_qiv : string, optional
            Name of the qiv to be saved
        out_rtap : string, optional
            Name of the rtap to be saved
        out_rtpp : string, optional
            Name of the rtpp to be saved
        out_ng : string, optional
            Name of the Non-Gaussianity to be saved
        out_perng :  string, optional
            Name of the Non-Gaussianity perpendicular to be saved
        out_parng : string, optional
            Name of the Non-Gaussianity parallel to be saved
        """
        io_it = self.get_io_iterator()
        for (dwi, bval, bvec, out_rtop, out_lapnorm, out_msd, out_qiv,
             out_rtap, out_rtpp, out_ng, out_perng, out_parng) in io_it:

            logging.info('Computing MAPMRI metrics for {0}'.format(dwi))
            img = nib.load(dwi)
            data = img.get_data()
            affine = img.affine
            bvals, bvecs = read_bvals_bvecs(bval, bvec)
            if b0_threshold < bvals.min():
                warn("b0_threshold (value: {0}) is too low, increase your "
                     "b0_threshold. It should higher than the first b0 value "
                     "({1}).".format(b0_threshold, bvals.min()))
            gtab = gradient_table(bvals=bvals, bvecs=bvecs,
                                  small_delta=small_delta,
                                  big_delta=big_delta,
                                  b0_threshold=b0_threshold)

            if not save_metrics:
                save_metrics = ['rtop', 'laplacian_signal', 'msd',
                                'qiv', 'rtap', 'rtpp',
                                'ng', 'perng', 'parng']

            if laplacian and positivity:
                map_model_aniso = mapmri.MapmriModel(
                            gtab,
                            radial_order=radial_order,
                            laplacian_regularization=True,
                            laplacian_weighting=laplacian_weighting,
                            positivity_constraint=True,
                            bval_threshold=bval_threshold)

                mapfit_aniso = map_model_aniso.fit(data)

            elif positivity:
                map_model_aniso = mapmri.MapmriModel(
                            gtab,
                            radial_order=radial_order,
                            laplacian_regularization=False,
                            positivity_constraint=True,
                            bval_threshold=bval_threshold)
                mapfit_aniso = map_model_aniso.fit(data)

            elif laplacian:
                map_model_aniso = mapmri.MapmriModel(
                            gtab,
                            radial_order=radial_order,
                            laplacian_regularization=True,
                            laplacian_weighting=laplacian_weighting,
                            bval_threshold=bval_threshold)
                mapfit_aniso = map_model_aniso.fit(data)

            else:
                map_model_aniso = mapmri.MapmriModel(
                            gtab,
                            radial_order=radial_order,
                            laplacian_regularization=False,
                            positivity_constraint=False,
                            bval_threshold=bval_threshold)
                mapfit_aniso = map_model_aniso.fit(data)

            if 'rtop' in save_metrics:
                r = mapfit_aniso.rtop()
                rtop = nib.nifti1.Nifti1Image(r.astype(np.float32), affine)
                nib.save(rtop, out_rtop)

            if 'laplacian_signal' in save_metrics:
                ll = mapfit_aniso.norm_of_laplacian_signal()
                lap = nib.nifti1.Nifti1Image(ll.astype(np.float32), affine)
                nib.save(lap, out_lapnorm)

            if 'msd' in save_metrics:
                m = mapfit_aniso.msd()
                msd = nib.nifti1.Nifti1Image(m.astype(np.float32), affine)
                nib.save(msd, out_msd)

            if 'qiv' in save_metrics:
                q = mapfit_aniso.qiv()
                qiv = nib.nifti1.Nifti1Image(q.astype(np.float32), affine)
                nib.save(qiv, out_qiv)

            if 'rtap' in save_metrics:
                r = mapfit_aniso.rtap()
                rtap = nib.nifti1.Nifti1Image(r.astype(np.float32), affine)
                nib.save(rtap, out_rtap)

            if 'rtpp' in save_metrics:
                r = mapfit_aniso.rtpp()
                rtpp = nib.nifti1.Nifti1Image(r.astype(np.float32), affine)
                nib.save(rtpp, out_rtpp)

            if 'ng' in save_metrics:
                n = mapfit_aniso.ng()
                ng = nib.nifti1.Nifti1Image(n.astype(np.float32), affine)
                nib.save(ng, out_ng)

            if 'perng' in save_metrics:
                n = mapfit_aniso.ng_perpendicular()
                ng = nib.nifti1.Nifti1Image(n.astype(np.float32), affine)
                nib.save(ng, out_perng)

            if 'parng' in save_metrics:
                n = mapfit_aniso.ng_parallel()
                ng = nib.nifti1.Nifti1Image(n.astype(np.float32), affine)
                nib.save(ng, out_parng)

            logging.info('MAPMRI saved in {0}'.
                         format(os.path.dirname(out_dir)))


class ReconstDtiFlow(Workflow):
    @classmethod
    def get_short_name(cls):
        return 'dti'

    def run(self, input_files, bvalues, bvectors, mask_files, b0_threshold=50,
            bvecs_tol=0.01,
            save_metrics=[],
            out_dir='', out_tensor='tensors.nii.gz', out_fa='fa.nii.gz',
            out_ga='ga.nii.gz', out_rgb='rgb.nii.gz', out_md='md.nii.gz',
            out_ad='ad.nii.gz', out_rd='rd.nii.gz', out_mode='mode.nii.gz',
            out_evec='evecs.nii.gz', out_eval='evals.nii.gz'):
        """ Workflow for tensor reconstruction and for computing DTI metrics.
        using Weighted Least-Squares.
        Performs a tensor reconstruction on the files by 'globing'
        ``input_files`` and saves the DTI metrics in a directory specified by
        ``out_dir``.

        Parameters
        ----------
        input_files : string
            Path to the input volumes. This path may contain wildcards to
            process multiple inputs at once.
        bvalues_files : string
            Path to the bvalues files. This path may contain wildcards to use
            multiple bvalues files at once.
        bvectors_files : string
            Path to the bvectors files. This path may contain wildcards to use
            multiple bvectors files at once.
        mask_files : string
            Path to the input masks. This path may contain wildcards to use
            multiple masks at once. (default: No mask used)
        b0_threshold : float, optional
            Threshold used to find b=0 directions (default 0.0)
        bvecs_tol : float, optional
            Threshold used to check that norm(bvec) = 1 +/- bvecs_tol
            b-vectors are unit vectors (default 0.01)
        save_metrics : variable string, optional
            List of metrics to save.
            Possible values: fa, ga, rgb, md, ad, rd, mode, tensor, evec, eval
            (default [] (all))
        out_dir : string, optional
            Output directory (default input file directory)
        out_tensor : string, optional
            Name of the tensors volume to be saved (default 'tensors.nii.gz')
        out_fa : string, optional
            Name of the fractional anisotropy volume to be saved
            (default 'fa.nii.gz')
        out_ga : string, optional
            Name of the geodesic anisotropy volume to be saved
            (default 'ga.nii.gz')
        out_rgb : string, optional
            Name of the color fa volume to be saved (default 'rgb.nii.gz')
        out_md : string, optional
            Name of the mean diffusivity volume to be saved
            (default 'md.nii.gz')
        out_ad : string, optional
            Name of the axial diffusivity volume to be saved
            (default 'ad.nii.gz')
        out_rd : string, optional
            Name of the radial diffusivity volume to be saved
            (default 'rd.nii.gz')
        out_mode : string, optional
            Name of the mode volume to be saved (default 'mode.nii.gz')
        out_evec : string, optional
            Name of the eigenvectors volume to be saved
            (default 'evecs.nii.gz')
        out_eval : string, optional
            Name of the eigenvalues to be saved (default 'evals.nii.gz')

        References
        ----------
        .. [1] Basser, P.J., Mattiello, J., LeBihan, D., 1994. Estimation of
           the effective self-diffusion tensor from the NMR spin echo. J Magn
           Reson B 103, 247-254.

        .. [2] Basser, P., Pierpaoli, C., 1996. Microstructural and
           physiological features of tissues elucidated by quantitative
           diffusion-tensor MRI.  Journal of Magnetic Resonance 111, 209-219.

        .. [3] Lin-Ching C., Jones D.K., Pierpaoli, C. 2005. RESTORE: Robust
           estimation of tensors by outlier rejection. MRM 53: 1088-1095

        .. [4] hung, SW., Lu, Y., Henry, R.G., 2006. Comparison of bootstrap
           approaches for estimation of uncertainties of DTI parameters.
           NeuroImage 33, 531-541.

        """
        io_it = self.get_io_iterator()

        for dwi, bval, bvec, mask, otensor, ofa, oga, orgb, omd, oad, orad, \
                omode, oevecs, oevals in io_it:

            logging.info('Computing DTI metrics for {0}'.format(dwi))
            img = nib.load(dwi)
            data = img.get_data()
            affine = img.affine

            if mask is not None:
                mask = nib.load(mask).get_data().astype(np.bool)

            tenfit, _ = self.get_fitted_tensor(data, mask, bval, bvec,
                                               b0_threshold, bvecs_tol)

            if not save_metrics:
                save_metrics = ['fa', 'md', 'rd', 'ad', 'ga', 'rgb', 'mode',
                                'evec', 'eval', 'tensor']

            FA = fractional_anisotropy(tenfit.evals)
            FA[np.isnan(FA)] = 0
            FA = np.clip(FA, 0, 1)

            if 'tensor' in save_metrics:
                tensor_vals = lower_triangular(tenfit.quadratic_form)
                correct_order = [0, 1, 3, 2, 4, 5]
                tensor_vals_reordered = tensor_vals[..., correct_order]
                fiber_tensors = nib.Nifti1Image(tensor_vals_reordered.astype(
                    np.float32), affine)
                nib.save(fiber_tensors, otensor)

            if 'fa' in save_metrics:
                fa_img = nib.Nifti1Image(FA.astype(np.float32),
                                         affine)
                nib.save(fa_img, ofa)

            if 'ga' in save_metrics:
                GA = geodesic_anisotropy(tenfit.evals)
                ga_img = nib.Nifti1Image(GA.astype(np.float32),
                                         affine)
                nib.save(ga_img, oga)

            if 'rgb' in save_metrics:
                RGB = color_fa(FA, tenfit.evecs)
                rgb_img = nib.Nifti1Image(np.array(255 * RGB, 'uint8'),
                                          affine)
                nib.save(rgb_img, orgb)

            if 'md' in save_metrics:
                MD = mean_diffusivity(tenfit.evals)
                md_img = nib.Nifti1Image(MD.astype(np.float32),
                                         affine)
                nib.save(md_img, omd)

            if 'ad' in save_metrics:
                AD = axial_diffusivity(tenfit.evals)
                ad_img = nib.Nifti1Image(AD.astype(np.float32),
                                         affine)
                nib.save(ad_img, oad)

            if 'rd' in save_metrics:
                RD = radial_diffusivity(tenfit.evals)
                rd_img = nib.Nifti1Image(RD.astype(np.float32),
                                         affine)
                nib.save(rd_img, orad)

            if 'mode' in save_metrics:
                MODE = get_mode(tenfit.quadratic_form)
                mode_img = nib.Nifti1Image(MODE.astype(np.float32),
                                           affine)
                nib.save(mode_img, omode)

            if 'evec' in save_metrics:
                evecs_img = nib.Nifti1Image(tenfit.evecs.astype(np.float32),
                                            affine)
                nib.save(evecs_img, oevecs)

            if 'eval' in save_metrics:
                evals_img = nib.Nifti1Image(tenfit.evals.astype(np.float32),
                                            affine)
                nib.save(evals_img, oevals)

            dname_ = os.path.dirname(oevals)
            if dname_ == '':
                logging.info('DTI metrics saved in current directory')
            else:
                logging.info(
                        'DTI metrics saved in {0}'.format(dname_))

    def get_tensor_model(self, gtab):
        return TensorModel(gtab, fit_method="WLS")

    def get_fitted_tensor(self, data, mask, bval, bvec,
                          b0_threshold=50, bvecs_tol=0.01):

        logging.info('Tensor estimation...')
        bvals, bvecs = read_bvals_bvecs(bval, bvec)
        gtab = gradient_table(bvals, bvecs, b0_threshold=b0_threshold,
                              atol=bvecs_tol)

        tenmodel = self.get_tensor_model(gtab)
        tenfit = tenmodel.fit(data, mask)

        return tenfit, gtab


class ReconstCSDFlow(Workflow):
    @classmethod
    def get_short_name(cls):
        return 'csd'

    def run(self, input_files, bvalues, bvectors, mask_files,
            b0_threshold=50.0,
            bvecs_tol=0.01,
            roi_center=None,
            roi_radius=10,
            fa_thr=0.7,
            frf=None, extract_pam_values=False,
            sh_order=8,
            odf_to_sh_order=8,
            out_dir='',
            out_pam='peaks.pam5', out_shm='shm.nii.gz',
            out_peaks_dir='peaks_dirs.nii.gz',
            out_peaks_values='peaks_values.nii.gz',
            out_peaks_indices='peaks_indices.nii.gz', out_gfa='gfa.nii.gz'):
        """ Constrained spherical deconvolution

        Parameters
        ----------
        input_files : string
            Path to the input volumes. This path may contain wildcards to
            process multiple inputs at once.
        bvalues_files : string
            Path to the bvalues files. This path may contain wildcards to use
            multiple bvalues files at once.
        bvectors_files : string
            Path to the bvectors files. This path may contain wildcards to use
            multiple bvectors files at once.
        mask_files : string
            Path to the input masks. This path may contain wildcards to use
            multiple masks at once. (default: No mask used)
        b0_threshold : float, optional
            Threshold used to find b=0 directions
        bvecs_tol : float, optional
            Bvecs should be unit vectors. (default:0.01)
        roi_center : variable int, optional
            Center of ROI in data. If center is None, it is assumed that it is
            the center of the volume with shape `data.shape[:3]` (default None)
        roi_radius : int, optional
            radius of cubic ROI in voxels (default 10)
        fa_thr : float, optional
            FA threshold for calculating the response function (default 0.7)
        frf : variable float, optional
            Fiber response function can be for example inputed as 15 4 4
            (from the command line) or [15, 4, 4] from a Python script to be
            converted to float and mutiplied by 10**-4 . If None
            the fiber response function will be computed automatically
            (default: None).
        extract_pam_values : bool, optional
            Save or not to save pam volumes as single nifti files.
        sh_order : int, optional
            Spherical harmonics order (default 6) used in the CSA fit.
        odf_to_sh_order : int, optional
            Spherical harmonics order used for peak_from_model to compress
            the ODF to spherical harmonics coefficients (default 8)
        out_dir : string, optional
            Output directory (default input file directory)
        out_pam : string, optional
            Name of the peaks volume to be saved (default 'peaks.pam5')
        out_shm : string, optional
            Name of the shperical harmonics volume to be saved
            (default 'shm.nii.gz')
        out_peaks_dir : string, optional
            Name of the peaks directions volume to be saved
            (default 'peaks_dirs.nii.gz')
        out_peaks_values : string, optional
            Name of the peaks values volume to be saved
            (default 'peaks_values.nii.gz')
        out_peaks_indices : string, optional
            Name of the peaks indices volume to be saved
            (default 'peaks_indices.nii.gz')
        out_gfa : string, optional
            Name of the generalise fa volume to be saved (default 'gfa.nii.gz')


        References
        ----------
        .. [1] Tournier, J.D., et al. NeuroImage 2007. Robust determination of
           the fibre orientation distribution in diffusion MRI: Non-negativity
           constrained super-resolved spherical deconvolution.
        """
        io_it = self.get_io_iterator()

        for (dwi, bval, bvec, maskfile, opam, oshm, opeaks_dir, opeaks_values,
             opeaks_indices, ogfa) in io_it:

            logging.info('Loading {0}'.format(dwi))
            img = nib.load(dwi)
            data = img.get_data()
            affine = img.affine

            bvals, bvecs = read_bvals_bvecs(bval, bvec)
            print(b0_threshold, bvals.min())
            if b0_threshold < bvals.min():
                warn("b0_threshold (value: {0}) is too low, increase your "
                     "b0_threshold. It should higher than the first b0 value "
                     "({1}).".format(b0_threshold, bvals.min()))
            gtab = gradient_table(bvals, bvecs, b0_threshold=b0_threshold,
                                  atol=bvecs_tol)
            mask_vol = nib.load(maskfile).get_data().astype(np.bool)

            n_params = ((sh_order + 1) * (sh_order + 2)) / 2
            if data.shape[-1] < n_params:
                raise ValueError(
                    'You need at least {0} unique DWI volumes to '
                    'compute fiber odfs. You currently have: {1}'
                    ' DWI volumes.'.format(n_params, data.shape[-1]))

            if frf is None:
                logging.info('Computing response function')
                if roi_center is not None:
                    logging.info('Response ROI center:\n{0}'
                                 .format(roi_center))
                    logging.info('Response ROI radius:\n{0}'
                                 .format(roi_radius))
                response, ratio, nvox = auto_response(
                        gtab, data,
                        roi_center=roi_center,
                        roi_radius=roi_radius,
                        fa_thr=fa_thr,
                        return_number_of_voxels=True)
                response = list(response)

            else:
                logging.info('Using response function')
                if isinstance(frf, str):
                    l01 = np.array(literal_eval(frf), dtype=np.float64)
                else:
                    l01 = np.array(frf, dtype=np.float64)

                l01 *= 10 ** -4
                response = np.array([l01[0], l01[1], l01[1]])
                ratio = l01[1] / l01[0]
                response = (response, ratio)

            logging.info(
                'Eigenvalues for the frf of the input data are :{0}'
                    .format(response[0]))
            logging.info('Ratio for smallest to largest eigen value is {0}'
                         .format(ratio))

            peaks_sphere = get_sphere('repulsion724')

            logging.info('CSD computation started.')
            csd_model = ConstrainedSphericalDeconvModel(gtab, response,
                                                        sh_order=sh_order)

            peaks_csd = peaks_from_model(model=csd_model,
                                         data=data,
                                         sphere=peaks_sphere,
                                         relative_peak_threshold=.5,
                                         min_separation_angle=25,
                                         mask=mask_vol,
                                         return_sh=True,
                                         sh_order=sh_order,
                                         normalize_peaks=True,
                                         parallel=False)
            peaks_csd.affine = affine

            save_peaks(opam, peaks_csd)

            logging.info('CSD computation completed.')

            if extract_pam_values:
                peaks_to_niftis(peaks_csd, oshm, opeaks_dir, opeaks_values,
                                opeaks_indices, ogfa, reshape_dirs=True)

            dname_ = os.path.dirname(opam)
            if dname_ == '':
                logging.info('Pam5 file saved in current directory')
            else:
                logging.info(
                        'Pam5 file saved in {0}'.format(dname_))

            return io_it


class ReconstCSAFlow(Workflow):
    @classmethod
    def get_short_name(cls):
        return 'csa'

    def run(self, input_files, bvalues, bvectors, mask_files, sh_order=6,
            odf_to_sh_order=8, b0_threshold=50.0, bvecs_tol=0.01,
            extract_pam_values=False,
            out_dir='',
            out_pam='peaks.pam5', out_shm='shm.nii.gz',
            out_peaks_dir='peaks_dirs.nii.gz',
            out_peaks_values='peaks_values.nii.gz',
            out_peaks_indices='peaks_indices.nii.gz',
            out_gfa='gfa.nii.gz'):
        """ Constant Solid Angle.

        Parameters
        ----------
        input_files : string
            Path to the input volumes. This path may contain wildcards to
            process multiple inputs at once.
        bvalues_files : string
            Path to the bvalues files. This path may contain wildcards to use
            multiple bvalues files at once.
        bvectors_files : string
            Path to the bvectors files. This path may contain wildcards to use
            multiple bvectors files at once.
        mask_files : string
            Path to the input masks. This path may contain wildcards to use
            multiple masks at once. (default: No mask used)
        sh_order : int, optional
            Spherical harmonics order (default 6) used in the CSA fit.
        odf_to_sh_order : int, optional
            Spherical harmonics order used for peak_from_model to compress
            the ODF to spherical harmonics coefficients (default 8)
        b0_threshold : float, optional
            Threshold used to find b=0 directions
        bvecs_tol : float, optional
            Threshold used so that norm(bvec)=1 (default 0.01)
        extract_pam_values : bool, optional
            Wheter or not to save pam volumes as single nifti files.
        out_dir : string, optional
            Output directory (default input file directory)
        out_pam : string, optional
            Name of the peaks volume to be saved (default 'peaks.pam5')
        out_shm : string, optional
            Name of the shperical harmonics volume to be saved
            (default 'shm.nii.gz')
        out_peaks_dir : string, optional
            Name of the peaks directions volume to be saved
            (default 'peaks_dirs.nii.gz')
        out_peaks_values : string, optional
            Name of the peaks values volume to be saved
            (default 'peaks_values.nii.gz')
        out_peaks_indices : string, optional
            Name of the peaks indices volume to be saved
            (default 'peaks_indices.nii.gz')
        out_gfa : string, optional
            Name of the generalise fa volume to be saved (default 'gfa.nii.gz')


        References
        ----------
        .. [1] Aganj, I., et al. 2009. ODF Reconstruction in Q-Ball Imaging
           with Solid Angle Consideration.
        """
        io_it = self.get_io_iterator()

        for (dwi, bval, bvec, maskfile, opam, oshm, opeaks_dir,
             opeaks_values, opeaks_indices, ogfa) in io_it:

            logging.info('Loading {0}'.format(dwi))
            vol = nib.load(dwi)
            data = vol.get_data()
            affine = vol.affine

            bvals, bvecs = read_bvals_bvecs(bval, bvec)
            if b0_threshold < bvals.min():
                warn("b0_threshold (value: {0}) is too low, increase your "
                     "b0_threshold. It should higher than the first b0 value "
                     "({1}).".format(b0_threshold, bvals.min()))
            gtab = gradient_table(bvals, bvecs,
                                  b0_threshold=b0_threshold, atol=bvecs_tol)
            mask_vol = nib.load(maskfile).get_data().astype(np.bool)

            peaks_sphere = get_sphere('repulsion724')

            logging.info('Starting CSA computations {0}'.format(dwi))

            csa_model = CsaOdfModel(gtab, sh_order)

            peaks_csa = peaks_from_model(model=csa_model,
                                         data=data,
                                         sphere=peaks_sphere,
                                         relative_peak_threshold=.5,
                                         min_separation_angle=25,
                                         mask=mask_vol,
                                         return_sh=True,
                                         sh_order=odf_to_sh_order,
                                         normalize_peaks=True,
                                         parallel=False)
            peaks_csa.affine = affine

            save_peaks(opam, peaks_csa)

            logging.info('Finished CSA {0}'.format(dwi))

            if extract_pam_values:
                peaks_to_niftis(peaks_csa, oshm, opeaks_dir,
                                opeaks_values,
                                opeaks_indices, ogfa, reshape_dirs=True)

            dname_ = os.path.dirname(opam)
            if dname_ == '':
                logging.info('Pam5 file saved in current directory')
            else:
                logging.info(
                        'Pam5 file saved in {0}'.format(dname_))

            return io_it


class ReconstDkiFlow(Workflow):
    @classmethod
    def get_short_name(cls):
        return 'dki'

    def run(self, input_files, bvalues, bvectors, mask_files, b0_threshold=50.0,
            save_metrics=[],
            out_dir='', out_dt_tensor='dti_tensors.nii.gz', out_fa='fa.nii.gz',
            out_ga='ga.nii.gz', out_rgb='rgb.nii.gz', out_md='md.nii.gz',
            out_ad='ad.nii.gz', out_rd='rd.nii.gz', out_mode='mode.nii.gz',
            out_evec='evecs.nii.gz', out_eval='evals.nii.gz',
            out_dk_tensor="dki_tensors.nii.gz",
            out_mk="mk.nii.gz", out_ak="ak.nii.gz", out_rk="rk.nii.gz"):
        """ Workflow for Diffusion Kurtosis reconstruction and for computing
        DKI metrics. Performs a DKI reconstruction on the files by 'globing'
        ``input_files`` and saves the DTI metrics in a directory specified by
        ``out_dir``.

        Parameters
        ----------
        input_files : string
            Path to the input volumes. This path may contain wildcards to
            process multiple inputs at once.
        bvalues_files : string
            Path to the bvalues files. This path may contain wildcards to use
            multiple bvalues files at once.
        bvectors_files : string
            Path to the bvalues files. This path may contain wildcards to use
            multiple bvalues files at once.
        mask_files : string
            Path to the input masks. This path may contain wildcards to use
            multiple masks at once. (default: No mask used)
        b0_threshold : float, optional
            Threshold used to find b=0 directions (default 0.0)
        save_metrics : variable string, optional
            List of metrics to save.
            Possible values: fa, ga, rgb, md, ad, rd, mode, tensor, evec, eval
            (default [] (all))
        out_dir : string, optional
            Output directory (default input file directory)
        out_dt_tensor : string, optional
            Name of the tensors volume to be saved
            (default: 'dti_tensors.nii.gz')
        out_dk_tensor : string, optional
            Name of the tensors volume to be saved
            (default 'dki_tensors.nii.gz')
        out_fa : string, optional
            Name of the fractional anisotropy volume to be saved
            (default 'fa.nii.gz')
        out_ga : string, optional
            Name of the geodesic anisotropy volume to be saved
            (default 'ga.nii.gz')
        out_rgb : string, optional
            Name of the color fa volume to be saved (default 'rgb.nii.gz')
        out_md : string, optional
            Name of the mean diffusivity volume to be saved
            (default 'md.nii.gz')
        out_ad : string, optional
            Name of the axial diffusivity volume to be saved
            (default 'ad.nii.gz')
        out_rd : string, optional
            Name of the radial diffusivity volume to be saved
            (default 'rd.nii.gz')
        out_mode : string, optional
            Name of the mode volume to be saved (default 'mode.nii.gz')
        out_evec : string, optional
            Name of the eigenvectors volume to be saved
            (default 'evecs.nii.gz')
        out_eval : string, optional
            Name of the eigenvalues to be saved (default 'evals.nii.gz')
        out_mk : string, optional
            Name of the mean kurtosis to be saved (default: 'mk.nii.gz')
        out_ak : string, optional
            Name of the axial kurtosis to be saved (default: 'ak.nii.gz')
        out_rk : string, optional
            Name of the radial kurtosis to be saved (default: 'rk.nii.gz')

        References
        ----------

        .. [1] Tabesh, A., Jensen, J.H., Ardekani, B.A., Helpern, J.A., 2011.
           Estimation of tensors and tensor-derived measures in diffusional
           kurtosis imaging. Magn Reson Med. 65(3), 823-836

        .. [2] Jensen, Jens H., Joseph A. Helpern, Anita Ramani, Hanzhang Lu,
           and Kyle Kaczynski. 2005. Diffusional Kurtosis Imaging: The
           Quantification of Non-Gaussian Water Diffusion by Means of Magnetic
           Resonance Imaging. MRM 53 (6):1432-40.
        """
        io_it = self.get_io_iterator()

        for (dwi, bval, bvec, mask, otensor, ofa, oga, orgb, omd, oad, orad,
             omode, oevecs, oevals, odk_tensor, omk, oak, ork) in io_it:

            logging.info('Computing DKI metrics for {0}'.format(dwi))
            img = nib.load(dwi)
            data = img.get_data()
            affine = img.affine

            if mask is not None:
                mask = nib.load(mask).get_data().astype(np.bool)

            dkfit, _ = self.get_fitted_tensor(data, mask, bval, bvec,
                                              b0_threshold)

            if not save_metrics:
                save_metrics = ['mk', 'rk', 'ak', 'fa', 'md', 'rd', 'ad', 'ga',
                                'rgb', 'mode', 'evec', 'eval', 'dt_tensor',
                                'dk_tensor']

            evals, evecs, kt = split_dki_param(dkfit.model_params)
            FA = fractional_anisotropy(evals)
            FA[np.isnan(FA)] = 0
            FA = np.clip(FA, 0, 1)

            if 'dt_tensor' in save_metrics:
                tensor_vals = lower_triangular(dkfit.quadratic_form)
                correct_order = [0, 1, 3, 2, 4, 5]
                tensor_vals_reordered = tensor_vals[..., correct_order]
                fiber_tensors = nib.Nifti1Image(tensor_vals_reordered.astype(
                    np.float32), affine)
                nib.save(fiber_tensors, otensor)

            if 'dk_tensor' in save_metrics:
                kt_img = nib.Nifti1Image(dkfit.kt.astype(np.float32), affine)
                nib.save(kt_img, odk_tensor)

            if 'fa' in save_metrics:
                fa_img = nib.Nifti1Image(FA.astype(np.float32), affine)
                nib.save(fa_img, ofa)

            if 'ga' in save_metrics:
                GA = geodesic_anisotropy(dkfit.evals)
                ga_img = nib.Nifti1Image(GA.astype(np.float32), affine)
                nib.save(ga_img, oga)

            if 'rgb' in save_metrics:
                RGB = color_fa(FA, dkfit.evecs)
                rgb_img = nib.Nifti1Image(np.array(255 * RGB, 'uint8'), affine)
                nib.save(rgb_img, orgb)

            if 'md' in save_metrics:
                MD = mean_diffusivity(dkfit.evals)
                md_img = nib.Nifti1Image(MD.astype(np.float32), affine)
                nib.save(md_img, omd)

            if 'ad' in save_metrics:
                AD = axial_diffusivity(dkfit.evals)
                ad_img = nib.Nifti1Image(AD.astype(np.float32), affine)
                nib.save(ad_img, oad)

            if 'rd' in save_metrics:
                RD = radial_diffusivity(dkfit.evals)
                rd_img = nib.Nifti1Image(RD.astype(np.float32), affine)
                nib.save(rd_img, orad)

            if 'mode' in save_metrics:
                MODE = get_mode(dkfit.quadratic_form)
                mode_img = nib.Nifti1Image(MODE.astype(np.float32), affine)
                nib.save(mode_img, omode)

            if 'evec' in save_metrics:
                evecs_img = nib.Nifti1Image(dkfit.evecs.astype(np.float32),
                                            affine)
                nib.save(evecs_img, oevecs)

            if 'eval' in save_metrics:
                evals_img = nib.Nifti1Image(dkfit.evals.astype(np.float32),
                                            affine)
                nib.save(evals_img, oevals)

            if 'mk' in save_metrics:
                mk_img = nib.Nifti1Image(dkfit.mk().astype(np.float32),
                                         affine)
                nib.save(mk_img, omk)

            if 'ak' in save_metrics:
                ak_img = nib.Nifti1Image(dkfit.ak().astype(np.float32),
                                         affine)
                nib.save(ak_img, oak)

            if 'rk' in save_metrics:
                rk_img = nib.Nifti1Image(dkfit.rk().astype(np.float32),
                                         affine)
                nib.save(rk_img, ork)

            logging.info('DKI metrics saved in {0}'.
                         format(os.path.dirname(oevals)))

    def get_dki_model(self, gtab):
        return DiffusionKurtosisModel(gtab)

    def get_fitted_tensor(self, data, mask, bval, bvec, b0_threshold=50):
        logging.info('Diffusion kurtosis estimation...')
        bvals, bvecs = read_bvals_bvecs(bval, bvec)
        if b0_threshold < bvals.min():
            warn("b0_threshold (value: {0}) is too low, increase your "
                 "b0_threshold. It should higher than the first b0 value "
                 "({1}).".format(b0_threshold, bvals.min()))

        gtab = gradient_table(bvals, bvecs, b0_threshold=b0_threshold)
        dkmodel = self.get_dki_model(gtab)
        dkfit = dkmodel.fit(data, mask)

        return dkfit, gtab<|MERGE_RESOLUTION|>--- conflicted
+++ resolved
@@ -31,13 +31,8 @@
     def get_short_name(cls):
         return 'mapmri'
 
-<<<<<<< HEAD
     def run(self, data_file, data_bvals, data_bvecs, small_delta, big_delta,
             b0_threshold=50.0, laplacian=True, positivity=True,
-=======
-    def run(self, data_files, bvals_files, bvecs_files, small_delta, big_delta,
-            b0_threshold=0.0, laplacian=True, positivity=True,
->>>>>>> nipy-dipy-master
             bval_threshold=2000, save_metrics=[],
             laplacian_weighting=0.05, radial_order=6, out_dir='',
             out_rtop='rtop.nii.gz', out_lapnorm='lapnorm.nii.gz',
